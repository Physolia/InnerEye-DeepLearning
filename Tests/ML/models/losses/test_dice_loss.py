#  ------------------------------------------------------------------------------------------
#  Copyright (c) Microsoft Corporation. All rights reserved.
#  Licensed under the MIT License (MIT). See LICENSE in the repo root for license information.
#  ------------------------------------------------------------------------------------------
from typing import Any
from unittest import mock

import pytest
import torch

from InnerEye.ML.models.losses.soft_dice import SoftDiceLoss

# Set random seed
torch.random.manual_seed(1)

batch_size = 10
classes = 2
valid_spatial_sizes = [(3,), (3, 4), (3, 4, 5), (3, 4, 5, 6), (3, 4, 5, 6, 7)]


def random_output(spatial: Any) -> torch.Tensor:
    return torch.nn.functional.softmax(torch.rand(batch_size, classes, *spatial).float() * 100, dim=1)


valid_random_outputs = [random_output(spatial) for spatial in valid_spatial_sizes]
valid_random_targets = [torch.randint_like(output, low=0, high=2).float() for output in valid_random_outputs]

invalid_shapes = [(3,), (3, 4)]
invalid_shape_outputs = [torch.rand(*shape).float() for shape in invalid_shapes]  # type: ignore
invalid_shape_targets = [torch.randint_like(output, low=0, high=2).float() for output in invalid_shape_outputs]

dice_loss_f = SoftDiceLoss(eps=0, apply_softmax=False)


@pytest.mark.parametrize("output_target", list(zip(valid_random_outputs, valid_random_targets)))
def test_several_valid_spatial_sizes(output_target: Any) -> None:
    dice_loss_f(output=output_target[0], target=output_target[1])


@pytest.mark.parametrize("output", [None, list()])
@pytest.mark.parametrize("target", [None, list()])
def test_invalid_types(output: Any, target: Any) -> None:
    with pytest.raises(TypeError):
        dice_loss_f(output, target)


@pytest.mark.parametrize("output_target", list(zip(invalid_shape_outputs, invalid_shape_targets)))
def test_invalid_shapes(output_target: Any) -> None:
    with pytest.raises(ValueError):
        dice_loss_f(output_target[0], output_target[1])


def test_shape_mismatch() -> None:
    with pytest.raises(ValueError):
        dice_loss_f(valid_random_outputs[0], valid_random_targets[1])


def test_zero_dice_loss() -> None:
    all_correct_output_target = torch.zeros(10, 2, 4)
    all_correct_output_target[..., 0, ...] = 1

    assert dice_loss_f(all_correct_output_target, all_correct_output_target).item() == 0


def test_one_dice_loss() -> None:
    all_wrong_output, all_wrong_target = torch.zeros(10, 2, 4), torch.zeros(10, 2, 4)
    all_wrong_output[..., 0, ...] = 1
    all_wrong_target[..., 1, ...] = 1

    assert dice_loss_f(all_wrong_output, all_wrong_target).item() == 1


def test_half_dice_loss() -> None:
    half_right_output, half_right_target = torch.zeros(10, 2, 4), torch.zeros(10, 2, 4)
    half_right_output[..., 0, 0:2] = 1
    half_right_output[..., 1, 2:4] = 1
    half_right_target[..., 0, 1:3] = 1
    half_right_target[..., 1, 0:4:2] = 1

    assert dice_loss_f(half_right_output, half_right_target).item() == 0.5


def test_dice_loss_regression() -> None:
    """
    Regression tests for specific values of the Dice loss for random input.
    """
    batch_size = 10
    classes = 3
    spatial = (3, 4, 5)
    total_size = (batch_size, classes, *spatial)
    dice = SoftDiceLoss()
    expected_results = [0.613937258720398, 0.6056110262870789, 0.6131367683410645]
    for index, seed in enumerate([1, 2, 3]):
        torch.random.manual_seed(seed)
        random_output = torch.rand(*total_size).float() * 100
        random_targets = torch.randint_like(random_output, low=0, high=2).float()
        result = dice.forward_minibatch(random_output, random_targets)
        assert result.item() == expected_results[index]
<<<<<<< HEAD
=======


def test_dice_loss_2gpus() -> None:
    """
    Regression tests for specific values of the Dice loss for random input, simulating that two GPUs are present.
    """
    batch_size = 10
    classes = 3
    spatial = (3, 4, 5)
    total_size = (batch_size, classes, *spatial)
    dice = SoftDiceLoss()
    expected_results = [0.613937258720398, 0.6056110262870789, 0.6131367683410645]

    with mock.patch()
    for index, seed in enumerate([1, 2, 3]):
        torch.random.manual_seed(seed)
        random_output = torch.rand(*total_size).float() * 100
        random_targets = torch.randint_like(random_output, low=0, high=2).float()
        result = dice.forward_minibatch(random_output, random_targets)
        assert result.item() == expected_results[index]


def test_dice_loss_with_power() -> None:
    """
    Regression tests for Dice loss when class weight power is used.
    """
    batch_size = 10
    classes = 3
    spatial = (3, 4, 5)
    total_size = (batch_size, classes, *spatial)
    dice = SoftDiceLoss(class_weight_power=0.5)
    expected_results = [0.6104415655136108, 0.6056110262870789, 0.6131367683410645]
    for index, seed in enumerate([1, 2, 3]):
        torch.random.manual_seed(seed)
        random_output = torch.rand(*total_size).float() * 100
        random_targets = torch.randint_like(random_output, low=0, high=2).float()
        result = dice.forward_minibatch(random_output, random_targets)
        assert result.item() == expected_results[index]
>>>>>>> 3a2b4a4b
<|MERGE_RESOLUTION|>--- conflicted
+++ resolved
@@ -96,8 +96,6 @@
         random_targets = torch.randint_like(random_output, low=0, high=2).float()
         result = dice.forward_minibatch(random_output, random_targets)
         assert result.item() == expected_results[index]
-<<<<<<< HEAD
-=======
 
 
 def test_dice_loss_2gpus() -> None:
@@ -135,5 +133,4 @@
         random_output = torch.rand(*total_size).float() * 100
         random_targets = torch.randint_like(random_output, low=0, high=2).float()
         result = dice.forward_minibatch(random_output, random_targets)
-        assert result.item() == expected_results[index]
->>>>>>> 3a2b4a4b
+        assert result.item() == expected_results[index]