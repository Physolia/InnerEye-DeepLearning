--- conflicted
+++ resolved
@@ -230,19 +230,10 @@
     checkpoint_handler = get_default_checkpoint_handler(model_config=config,
                                                         project_root=test_output_dirs.root_dir)
     checkpoint_handler.additional_training_done()
-<<<<<<< HEAD
-    result, _, _ = MLRunner(config).model_inference_train_and_test(checkpoint_paths=checkpoint_handler.get_checkpoints_to_test())
-    if result is None:
-        raise ValueError("Error result cannot be None")
-    assert isinstance(result, InferenceMetricsForSegmentation)
-    epoch_folder_name = common_util.BEST_EPOCH_FOLDER_NAME
-    for folder in [ModelExecutionMode.TRAIN.value, ModelExecutionMode.VAL.value, ModelExecutionMode.TEST.value]:
-        results_folder = config.outputs_folder / epoch_folder_name / folder
-=======
 
     with mock.patch("InnerEye.ML.model_testing.PARENT_RUN_CONTEXT", Mock()) as m:
         metrics = MLRunner(config).model_inference_train_and_test(
-            checkpoint_handler=checkpoint_handler,
+            checkpoint_paths=checkpoint_handler.get_checkpoints_to_test(),
             model_proc=model_proc)
 
     if model_proc == ModelProcessing.DEFAULT:
@@ -283,7 +274,6 @@
         elif mode not in metrics and flag:
             error = error + f"Error: {mode.value} cannot be None."
         results_folder = config.outputs_folder / get_best_epoch_results_path(mode, model_proc)
->>>>>>> 30d515b5
         folder_exists = results_folder.is_dir()
         assert folder_exists == flag
         if flag and model_proc == ModelProcessing.ENSEMBLE_CREATION:
