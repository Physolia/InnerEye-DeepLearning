--- conflicted
+++ resolved
@@ -217,17 +217,10 @@
                       doc="If set, enable/disable full image inference on test set after ensemble training.")
     weights_url: List[str] = param.List(default=[], class_=str,
                                         doc="If provided, a set of urls from which checkpoints will be downloaded"
-<<<<<<< HEAD
-                                                "and used for training/inference.")
-    local_weights_path: List[Path] = param.List(default=[], class_=Path,
-                                                doc="A list of checkpoints paths to use for training/inference, "
-                                                    "when training is running outside Azure.")
-=======
                                                 "and used for inference.")
     local_weights_path: List[Path] = param.List(default=[], class_=Path,
                                                 doc="A list of checkpoints paths to use for inference, "
                                                     "when the job is running outside Azure.")
->>>>>>> 9fcc08f6
     model_id: str = param.String(default="",
                                  doc="A model id string in the form 'model name:version' "
                                      "to use a registered model for inference.")
