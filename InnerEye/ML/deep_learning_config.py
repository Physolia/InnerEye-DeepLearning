#  ------------------------------------------------------------------------------------------
#  Copyright (c) Microsoft Corporation. All rights reserved.
#  Licensed under the MIT License (MIT). See LICENSE in the repo root for license information.
#  ------------------------------------------------------------------------------------------
from __future__ import annotations

import logging
import param
from enum import Enum, unique
from pandas import DataFrame
from param import Parameterized
from pathlib import Path
from typing import Any, Dict, List, Optional

from InnerEye.Azure.azure_util import DEFAULT_CROSS_VALIDATION_SPLIT_INDEX, RUN_CONTEXT, is_offline_run_context
from InnerEye.Common import fixed_paths
from InnerEye.Common.common_util import ModelProcessing, is_windows
from InnerEye.Common.fixed_paths import DEFAULT_AML_UPLOAD_DIR, DEFAULT_LOGS_DIR_NAME
from InnerEye.Common.generic_parsing import GenericConfig
from InnerEye.Common.type_annotations import PathOrString, TupleFloat2
from InnerEye.ML.common import DATASET_CSV_FILE_NAME, ModelExecutionMode, create_unique_timestamp_id, \
    get_best_checkpoint_path, get_recovery_checkpoint_path

# A folder inside of the outputs folder that will contain all information for running the model in inference mode

FINAL_MODEL_FOLDER = "final_model"
FINAL_ENSEMBLE_MODEL_FOLDER = "final_ensemble_model"

# The checkpoints must be stored inside of the final model folder, if we want to avoid copying
# them before registration.
CHECKPOINT_FOLDER = "checkpoints"
VISUALIZATION_FOLDER = "visualizations"
EXTRA_RUN_SUBFOLDER = "extra_run_id"

ARGS_TXT = "args.txt"


@unique
class LRWarmUpType(Enum):
    """
    Supported LR warm up types for model training
    """
    NoWarmUp = "NoWarmUp"
    Linear = "Linear"


@unique
class LRSchedulerType(Enum):
    """
    Supported lr scheduler types for model training
    """
    Exponential = "Exponential"
    Step = "Step"
    Polynomial = "Polynomial"
    Cosine = "Cosine"
    MultiStep = "MultiStep"


@unique
class OptimizerType(Enum):
    """
    Supported optimizers for model training
    """
    Adam = "Adam"
    AMSGrad = "AMSGrad"
    SGD = "SGD"
    RMSprop = "RMSprop"


@unique
class ModelCategory(Enum):
    """
    Describes the different high-level model categories that the codebase supports.
    """
    Segmentation = "Segmentation"  # All models that perform segmentation: Classify each voxel in the input image.
    Classification = "Classification"  # All models that perform classification
    Regression = "Regression"  # All models that perform regression

    @property
    def is_scalar(self) -> bool:
        """
        Return True if the current ModelCategory is either Classification or Regression
        """
        return self in [ModelCategory.Classification, ModelCategory.Regression]


@unique
class MultiprocessingStartMethod(Enum):
    """
    Different methods for starting data loader processes.
    """
    fork = "fork"
    forkserver = "forkserver"
    spawn = "spawn"


class TemperatureScalingConfig(Parameterized):
    """High level config to encapsulate temperature scaling parameters"""
    lr: float = param.Number(default=0.002, bounds=(0, None),
                             doc="The learning rate to use for the optimizer used to learn the "
                                 "temperature scaling parameter")
    max_iter: int = param.Number(default=50, bounds=(1, None),
                                 doc="The maximum number of optimization iterations to use in order to "
                                     "learn the temperature scaling parameter")
    ece_num_bins: int = param.Number(default=15, bounds=(1, None),
                                     doc="Number of bins to use when computing the "
                                         "Expected Calibration Error")


class DeepLearningFileSystemConfig(Parameterized):
    """High level config to abstract the file system related configs for deep learning models"""
    outputs_folder: Path = param.ClassSelector(class_=Path, default=Path(), instantiate=False,
                                               doc="The folder where all training and test outputs should go.")
    logs_folder: Path = param.ClassSelector(class_=Path, default=Path(), instantiate=False,
                                            doc="The folder for all log files and Tensorboard event files")
    project_root: Path = param.ClassSelector(class_=Path, default=Path(), instantiate=False,
                                             doc="The root folder for the codebase that triggers the training run.")
    run_folder: Path = param.ClassSelector(class_=Path, default=Path(), instantiate=False,
                                           doc="The folder that contains outputs and the logs subfolder.")

    @staticmethod
    def create(project_root: Path,
               is_offline_run: bool,
               model_name: str,
               output_to: Optional[str] = None) -> DeepLearningFileSystemConfig:
        """
        Creates a new object that holds output folder configurations. When running inside of AzureML, the output
        folders will be directly under the project root. If not running inside AzureML, a folder with a timestamp
        will be created for all outputs and logs.
        :param project_root: The root folder that contains the code that submitted the present training run.
        When running inside the InnerEye repository, it is the git repo root. When consuming InnerEye as a package,
        this should be the root of the source code that calls the package.
        :param is_offline_run: If true, this is a run outside AzureML. If False, it is inside AzureML.
        :param model_name: The name of the model that is trained. This is used to generate a run-specific output
        folder.
        :param output_to: If provided, the output folders will be created as a subfolder of this argument. If not
        given, the output folders will be created inside of the project root.
        """
        if not project_root.is_absolute():
            raise ValueError(f"The project root is required to be an absolute path, but got {project_root}")

        if is_offline_run or output_to:
            if output_to:
                logging.info(f"All results will be written to the specified output folder {output_to}")
                root = Path(output_to).absolute()
            else:
                logging.info("All results will be written to a subfolder of the project root folder.")
                root = project_root.absolute() / DEFAULT_AML_UPLOAD_DIR
            timestamp = create_unique_timestamp_id()
            run_folder = root / f"{timestamp}_{model_name}"
            outputs_folder = run_folder
            logs_folder = run_folder / DEFAULT_LOGS_DIR_NAME
        else:
            logging.info("Running inside AzureML.")
            logging.info("All results will be written to a subfolder of the project root folder.")
            run_folder = project_root
            outputs_folder = project_root / DEFAULT_AML_UPLOAD_DIR
            logs_folder = project_root / DEFAULT_LOGS_DIR_NAME
        logging.info(f"Run outputs folder: {outputs_folder}")
        logging.info(f"Logs folder: {logs_folder}")
        return DeepLearningFileSystemConfig(
            outputs_folder=outputs_folder,
            logs_folder=logs_folder,
            project_root=project_root,
            run_folder=run_folder
        )

    def add_subfolder(self, subfolder: str) -> DeepLearningFileSystemConfig:
        """
        Creates a new output folder configuration, where both outputs and logs go into the given subfolder inside
        the present outputs folder.
        :param subfolder: The subfolder that should be created.
        :return:
        """
        if self.run_folder:
            outputs_folder = self.run_folder / subfolder
            logs_folder = self.run_folder / subfolder / DEFAULT_LOGS_DIR_NAME
            outputs_folder.mkdir(parents=True, exist_ok=True)
            logs_folder.mkdir(parents=True, exist_ok=True)
            return DeepLearningFileSystemConfig(
                outputs_folder=outputs_folder,
                logs_folder=logs_folder,
                project_root=self.project_root
            )
        raise ValueError("This method should only be called for runs outside AzureML, when the logs folder is "
                         "inside the outputs folder.")


class WorkflowParams(param.Parameterized):
    """
    This class contains all parameters that affect how the whole training and testing workflow is executed.
    """
    random_seed: int = param.Integer(42, doc="The seed to use for all random number generators.")
    number_of_cross_validation_splits: int = param.Integer(0, bounds=(0, None),
                                                           doc="Number of cross validation splits for k-fold cross "
                                                               "validation")
    cross_validation_split_index: int = param.Integer(DEFAULT_CROSS_VALIDATION_SPLIT_INDEX, bounds=(-1, None),
                                                      doc="The index of the cross validation fold this model is "
                                                          "associated with when performing k-fold cross validation")
<<<<<<< HEAD
    perform_training_set_inference: bool = \
        param.Boolean(False,
                      doc="If True, run full image inference on the training set at the end of training. If False and "
                          "perform_validation_and_test_set_inference is True (default), only run inference on "
                          "validation and test set. If both flags are False do not run inference.")
    perform_validation_and_test_set_inference: bool = \
        param.Boolean(True,
                      doc="If True (default), run full image inference on validation and test set after training.")
    checkpoint_urls: List[str] = param.List(default=[],
                                            doc="If provided, a set of urls from which checkpoints will be downloaded"
                                                "and used for training/inference.")
    local_checkpoint_paths: List[Path] = param.List(default=[], class_=Path,
                                                    doc="A list of checkpoints paths to use for training/inference, "
                                                        "when training is running outside Azure.")
=======
    inference_on_train_set: Optional[bool] = \
        param.Boolean(None,
                      doc="If set, enable/disable full image inference on training set after training.")
    inference_on_val_set: Optional[bool] = \
        param.Boolean(None,
                      doc="If set, enable/disable full image inference on validation set after training.")
    inference_on_test_set: Optional[bool] = \
        param.Boolean(None,
                      doc="If set, enable/disable full image inference on test set after training.")
    ensemble_inference_on_train_set: Optional[bool] = \
        param.Boolean(None,
                      doc="If set, enable/disable full image inference on the training set after ensemble training.")
    ensemble_inference_on_val_set: Optional[bool] = \
        param.Boolean(None,
                      doc="If set, enable/disable full image inference on validation set after ensemble training.")
    ensemble_inference_on_test_set: Optional[bool] = \
        param.Boolean(None,
                      doc="If set, enable/disable full image inference on test set after ensemble training.")
    weights_url: str = param.String(doc="If provided, a url from which weights will be downloaded and used for model "
                                        "initialization.")
    local_weights_path: Optional[Path] = param.ClassSelector(class_=Path,
                                                             default=None,
                                                             allow_None=True,
                                                             doc="The path to the weights to use for model "
                                                                 "initialization, when training outside AzureML.")
>>>>>>> 30d515b5
    generate_report: bool = param.Boolean(default=True,
                                          doc="If True (default), write a modelling report in HTML format. If False,"
                                              "do not write that report.")
    # The default multiprocessing start_method in both PyTorch and the Python standard library is "fork" for Linux and
    # "spawn" (the only available method) for Windows. There is some evidence that using "forkserver" on Linux
    # can reduce the chance of stuck jobs.
    multiprocessing_start_method: MultiprocessingStartMethod = \
        param.ClassSelector(class_=MultiprocessingStartMethod,
                            default=(MultiprocessingStartMethod.spawn if is_windows()
                                     else MultiprocessingStartMethod.fork),
                            doc="Method to be used to start child processes in pytorch. Should be one of forkserver, "
                                "fork or spawn. If not specified, fork is used on Linux and spawn on Windows. "
                                "Set to forkserver as a possible remedy for stuck jobs.")
    monitoring_interval_seconds: int = param.Integer(0, doc="Seconds delay between logging GPU/CPU resource "
                                                            "statistics. If 0 or less, do not log any resource "
                                                            "statistics.")
    regression_test_folder: Optional[Path] = \
        param.ClassSelector(class_=Path, default=None, allow_None=True,
                            doc="A path to a folder that contains a set of files. At the end of training and "
                                "model evaluation, all files given in that folder must be present in the job's output "
                                "folder, and their contents must match exactly. When running in AzureML, you need to "
                                "ensure that this folder is part of the snapshot that gets uploaded. The path should "
                                "be relative to the repository root directory.")

    def validate(self) -> None:
        if self.checkpoint_urls and self.local_checkpoint_paths:
            raise ValueError("Cannot specify both local_weights_path and weights_url.")

        if self.number_of_cross_validation_splits == 1:
            raise ValueError("At least two splits required to perform cross validation, but got "
                             f"{self.number_of_cross_validation_splits}. To train without cross validation, set "
                             "number_of_cross_validation_splits=0.")
        if 0 < self.number_of_cross_validation_splits <= self.cross_validation_split_index:
            raise ValueError(f"Cross validation split index is out of bounds: {self.cross_validation_split_index}, "
                             f"which is invalid for CV with {self.number_of_cross_validation_splits} splits.")
        elif self.number_of_cross_validation_splits == 0 and self.cross_validation_split_index != -1:
            raise ValueError(f"Cross validation split index must be -1 for a non cross validation run, "
                             f"found number_of_cross_validation_splits = {self.number_of_cross_validation_splits} "
                             f"and cross_validation_split_index={self.cross_validation_split_index}")

    """
    Defaults for when to run inference in the absence of any command line switches.
    This depends on ModelProcessing, perform_cross_validation, and ModelExecutionMode.
    If the current combination of these three parameters is not in this data structure,
    then default to False.
    """
    INFERENCE_DEFAULTS: Dict[ModelProcessing, Dict[bool, Dict[ModelExecutionMode, bool]]] = {
        ModelProcessing.DEFAULT: {
            False: {
                ModelExecutionMode.TRAIN: False,
                ModelExecutionMode.TEST: True,
                ModelExecutionMode.VAL: True
            }
        },
        ModelProcessing.ENSEMBLE_CREATION: {
            True: {
                ModelExecutionMode.TRAIN: False,
                ModelExecutionMode.TEST: True,
                ModelExecutionMode.VAL: False
            }
        }
    }

    def inference_defaults(self, model_proc: ModelProcessing, data_split: ModelExecutionMode) -> bool:
        """
        Returns True if inference is required by default for this model_proc and data_split.

        :param model_proc: Whether we are testing an ensemble or single model.
        :param data_split: Indicates which of the 3 sets (training, test, or validation) is being processed.
        :return: True if inference required by default.
        """
        try:
            return WorkflowParams.INFERENCE_DEFAULTS[model_proc][self.perform_cross_validation][data_split]
        except KeyError:
            return False

    def inference_options(self) -> Dict[ModelProcessing, Dict[ModelExecutionMode, Optional[bool]]]:
        """
        Return a mapping from ModelProcesing and ModelExecutionMode to command line switch.

        :return: Command line switch for each combination of ModelProcessing and ModelExecutionMode.
        """
        return {
            ModelProcessing.DEFAULT: {
                ModelExecutionMode.TRAIN: self.inference_on_train_set,
                ModelExecutionMode.TEST: self.inference_on_test_set,
                ModelExecutionMode.VAL: self.inference_on_val_set,
            },
            ModelProcessing.ENSEMBLE_CREATION: {
                ModelExecutionMode.TRAIN: self.ensemble_inference_on_train_set,
                ModelExecutionMode.TEST: self.ensemble_inference_on_test_set,
                ModelExecutionMode.VAL: self.ensemble_inference_on_val_set,
            }
        }

    def inference_on_set(self, model_proc: ModelProcessing, data_split: ModelExecutionMode) -> bool:
        """
        Returns True if inference is required for this model_proc and data_split.

        :param model_proc: Whether we are testing an ensemble or single model.
        :param data_split: Indicates which of the 3 sets (training, test, or validation) is being processed.
        :return: True if inference required.
        """
        inference_option = self.inference_options()[model_proc][data_split]
        if inference_option is not None:
            return inference_option

        return self.inference_defaults(model_proc, data_split)

    @property
    def is_offline_run(self) -> bool:
        """
        Returns True if the run is executing outside AzureML, or False if inside AzureML.
        """
        return is_offline_run_context(RUN_CONTEXT)

    @property
    def perform_cross_validation(self) -> bool:
        """
        True if cross validation will be be performed as part of the training procedure.
        :return:
        """
        return self.number_of_cross_validation_splits > 1

    def get_effective_random_seed(self) -> int:
        """
        Returns the random seed set as part of this configuration. If the configuration corresponds
        to a cross validation split, then the cross validation fold index will be added to the
        set random seed in order to return the effective random seed.
        :return:
        """
        seed = self.random_seed
        if self.perform_cross_validation:
            # offset the random seed based on the cross validation split index so each
            # fold has a different initial random state.
            seed += self.cross_validation_split_index
        return seed


class DatasetParams(param.Parameterized):
    azure_dataset_id: str = param.String(doc="If provided, the ID of the dataset to use when running in AzureML. "
                                             "This dataset must exist as a folder of the same name in the 'datasets' "
                                             "container in the datasets storage account. This dataset will be mounted "
                                             "and made available at the 'local_dataset' path when running in AzureML.")
    local_dataset: Optional[Path] = \
        param.ClassSelector(class_=Path, default=None, allow_None=True,
                            doc="The path of the dataset to use, when training is running outside Azure.")
    extra_azure_dataset_ids: List[str] = \
        param.List(default=[], allow_None=False,
                   doc="This can be used to feed in additional datasets to your custom datamodules. These will be"
                       "mounted and made available as a list of paths in 'extra_local_datasets' when running in AML.")
    extra_local_dataset_paths: List[Path] = param.List(class_=Path, default=[], allow_None=False,
                                                       doc="This can be used to feed in additional datasets "
                                                           "to your custom datamodules when running outside of Azure "
                                                           "AML.")
    dataset_mountpoint: str = param.String(doc="The path at which the AzureML dataset should be made available via "
                                               "mounting or downloading. This only affects jobs running in AzureML."
                                               "If empty, use a random mount/download point.")
    extra_dataset_mountpoints: List[str] = \
        param.List(default=[], allow_None=False,
                   doc="The mounting points for the datasets given in extra_azure_dataset_ids, when running in "
                       "AzureML. Use an empty string for all datasets where a randomly chosen mount/download point "
                       "should be used.")

    def validate(self) -> None:
        if not self.azure_dataset_id and self.local_dataset is None:
            raise ValueError("Either of local_dataset or azure_dataset_id must be set.")

        if self.all_dataset_mountpoints() and len(self.all_azure_dataset_ids()) != len(self.all_dataset_mountpoints()):
            raise ValueError(f"Expected the number of azure datasets to equal the number of mountpoints, "
                             f"got datasets [{','.join(self.all_azure_dataset_ids())}] "
                             f"and mountpoints [{','.join(self.all_dataset_mountpoints())}]")

    def all_azure_dataset_ids(self) -> List[str]:
        """
        Returns a list with all azure dataset IDs that are specified in self.azure_dataset_id and
        self.extra_azure_dataset_ids
        """
        if not self.azure_dataset_id:
            return self.extra_azure_dataset_ids
        else:
            return [self.azure_dataset_id] + self.extra_azure_dataset_ids

    def all_dataset_mountpoints(self) -> List[str]:
        """
        Returns a list with all dataset mount points that are specified in self.dataset_mountpoint and
        self.extra_dataset_mountpoints
        """
        if not self.dataset_mountpoint:
            return self.extra_dataset_mountpoints
        else:
            return [self.dataset_mountpoint] + self.extra_dataset_mountpoints


class OutputParams(param.Parameterized):
    output_to: str = param.String(default="",
                                  doc="If provided, the run outputs will be written to the given folder. If not "
                                      "provided, outputs will go into a subfolder of the project root folder.")
    file_system_config: DeepLearningFileSystemConfig = param.ClassSelector(default=DeepLearningFileSystemConfig(),
                                                                           class_=DeepLearningFileSystemConfig,
                                                                           instantiate=False,
                                                                           doc="File system related configs")
    _model_name: str = param.String("", doc="The human readable name of the model (for example, Liver). This is "
                                            "usually set from the class name.")

    @property
    def model_name(self) -> str:
        """
        Gets the human readable name of the model (e.g., Liver). This is usually set from the class name.
        :return: A model name as a string.
        """
        return self._model_name

    def set_output_to(self, output_to: PathOrString) -> None:
        """
        Adjusts the file system settings in the present object such that all outputs are written to the given folder.
        :param output_to: The absolute path to a folder that should contain the outputs.
        """
        if isinstance(output_to, Path):
            output_to = str(output_to)
        self.output_to = output_to
        self.create_filesystem()

    def create_filesystem(self, project_root: Path = fixed_paths.repository_root_directory()) -> None:
        """
        Creates new file system settings (outputs folder, logs folder) based on the information stored in the
        present object. If any of the folders do not yet exist, they are created.
        :param project_root: The root folder for the codebase that triggers the training run.
        """
        self.file_system_config = DeepLearningFileSystemConfig.create(
            project_root=project_root,
            model_name=self.model_name,
            is_offline_run=is_offline_run_context(RUN_CONTEXT),
            output_to=self.output_to
        )

    @property
    def outputs_folder(self) -> Path:
        """Gets the full path in which the model outputs should be stored."""
        return self.file_system_config.outputs_folder

    @property
    def logs_folder(self) -> Path:
        """Gets the full path in which the model logs should be stored."""
        return self.file_system_config.logs_folder

    @property
    def checkpoint_folder(self) -> Path:
        """Gets the full path in which the model checkpoints should be stored during training."""
        return self.outputs_folder / CHECKPOINT_FOLDER

    @property
    def visualization_folder(self) -> Path:
        """Gets the full path in which the visualizations notebooks should be saved during training."""
        return self.outputs_folder / VISUALIZATION_FOLDER

    def get_path_to_checkpoint(self) -> Path:
        """
        Returns the full path to a recovery checkpoint.
        """
        return get_recovery_checkpoint_path(self.checkpoint_folder)

    def get_path_to_best_checkpoint(self) -> Path:
        """
        Returns the full path to a checkpoint file that was found to be best during training, whatever criterion
        was applied there.
        """
        return get_best_checkpoint_path(self.checkpoint_folder)


class OptimizerParams(param.Parameterized):
    l_rate: float = param.Number(1e-4, doc="The initial learning rate", bounds=(0, None))
    _min_l_rate: float = param.Number(0.0, doc="The minimum learning rate for the Polynomial and Cosine schedulers.",
                                      bounds=(0.0, None))
    l_rate_scheduler: LRSchedulerType = param.ClassSelector(default=LRSchedulerType.Polynomial,
                                                            class_=LRSchedulerType,
                                                            instantiate=False,
                                                            doc="Learning rate decay method (Cosine, Polynomial, "
                                                                "Step, MultiStep or Exponential)")
    l_rate_exponential_gamma: float = param.Number(0.9, doc="Controls the rate of decay for the Exponential "
                                                            "LR scheduler.")
    l_rate_step_gamma: float = param.Number(0.1, doc="Controls the rate of decay for the "
                                                     "Step LR scheduler.")
    l_rate_step_step_size: int = param.Integer(50, bounds=(0, None),
                                               doc="The step size for Step LR scheduler")
    l_rate_multi_step_gamma: float = param.Number(0.1, doc="Controls the rate of decay for the "
                                                           "MultiStep LR scheduler.")
    l_rate_multi_step_milestones: Optional[List[int]] = param.List(None, bounds=(1, None),
                                                                   allow_None=True, class_=int,
                                                                   doc="The milestones for MultiStep decay.")
    l_rate_polynomial_gamma: float = param.Number(1e-4, doc="Controls the rate of decay for the "
                                                            "Polynomial LR scheduler.")
    l_rate_warmup: LRWarmUpType = param.ClassSelector(default=LRWarmUpType.NoWarmUp, class_=LRWarmUpType,
                                                      instantiate=False,
                                                      doc="The type of learning rate warm up to use. "
                                                          "Can be NoWarmUp (default) or Linear.")
    l_rate_warmup_epochs: int = param.Integer(0, bounds=(0, None),
                                              doc="Number of warmup epochs (linear warmup) before the "
                                                  "scheduler starts decaying the learning rate. "
                                                  "For example, if you are using MultiStepLR with "
                                                  "milestones [50, 100, 200] and warmup epochs = 100, warmup "
                                                  "will last for 100 epochs and the first decay of LR "
                                                  "will happen on epoch 150")
    optimizer_type: OptimizerType = param.ClassSelector(default=OptimizerType.Adam, class_=OptimizerType,
                                                        instantiate=False, doc="The optimizer_type to use")
    opt_eps: float = param.Number(1e-4, doc="The epsilon parameter of RMSprop or Adam")
    rms_alpha: float = param.Number(0.9, doc="The alpha parameter of RMSprop")
    adam_betas: TupleFloat2 = param.NumericTuple((0.9, 0.999), length=2,
                                                 doc="The betas parameter of Adam, default is (0.9, 0.999)")
    momentum: float = param.Number(0.6, doc="The momentum parameter of the optimizers")
    weight_decay: float = param.Number(1e-4, doc="The weight decay used to control L2 regularization")

    def validate(self) -> None:
        if len(self.adam_betas) < 2:
            raise ValueError(
                "The adam_betas parameter should be the coefficients used for computing running averages of "
                "gradient and its square")

        if self.l_rate_scheduler == LRSchedulerType.MultiStep:
            if not self.l_rate_multi_step_milestones:
                raise ValueError("Must specify l_rate_multi_step_milestones to use LR scheduler MultiStep")
            if sorted(set(self.l_rate_multi_step_milestones)) != self.l_rate_multi_step_milestones:
                raise ValueError("l_rate_multi_step_milestones must be a strictly increasing list")
            if self.l_rate_multi_step_milestones[0] <= 0:
                raise ValueError("l_rate_multi_step_milestones cannot be negative or 0.")

    @property
    def min_l_rate(self) -> float:
        return self._min_l_rate

    @min_l_rate.setter
    def min_l_rate(self, value: float) -> None:
        if value > self.l_rate:
            raise ValueError("l_rate must be >= min_l_rate, found: {}, {}".format(self.l_rate, value))
        self._min_l_rate = value


class TrainerParams(param.Parameterized):
    num_epochs: int = param.Integer(100, bounds=(1, None), doc="Number of epochs to train.")
    recovery_checkpoint_save_interval: int = param.Integer(10, bounds=(0, None),
                                                           doc="Save epoch checkpoints when epoch number is a multiple "
                                                               "of recovery_checkpoint_save_interval. The intended use "
                                                               "is to allow restore training from failed runs.")
    recovery_checkpoints_save_last_k: int = param.Integer(default=1, bounds=(-1, None),
                                                          doc="Number of recovery checkpoints to keep. Recovery "
                                                              "checkpoints will be stored as recovery_epoch:{"
                                                              "epoch}.ckpt. If set to -1 keep all recovery "
                                                              "checkpoints.")
    detect_anomaly: bool = param.Boolean(False, doc="If true, test gradients for anomalies (NaN or Inf) during "
                                                    "training.")
    use_mixed_precision: bool = param.Boolean(False, doc="If true, mixed precision training is activated during "
                                                         "training.")
    max_num_gpus: int = param.Integer(default=-1, doc="The maximum number of GPUS to use. If set to a value < 0, use"
                                                      "all available GPUs. In distributed training, this is the "
                                                      "maximum number of GPUs per node.")
    pl_progress_bar_refresh_rate: Optional[int] = \
        param.Integer(default=None,
                      doc="PyTorch Lightning trainer flag 'progress_bar_refresh_rate': How often to refresh progress "
                          "bar (in steps). Value 0 disables progress bar. Value None chooses automatically.")
    pl_num_sanity_val_steps: int = \
        param.Integer(default=0,
                      doc="PyTorch Lightning trainer flag 'num_sanity_val_steps': Number of validation "
                          "steps to run before training, to identify possible problems")
    pl_deterministic: bool = \
        param.Integer(default=True,
                      doc="Controls the PyTorch Lightning trainer flags 'deterministic' and 'benchmark'. If "
                          "'pl_deterministic' is True, results are perfectly reproducible. If False, they are not, but "
                          "you may see training speed increases.")
    pl_find_unused_parameters: bool = \
        param.Boolean(default=False,
                      doc="Controls the PyTorch Lightning flag 'find_unused_parameters' for the DDP plugin. "
                          "Setting it to True comes with a performance hit.")

    @property
    def use_gpu(self) -> bool:
        """
        Returns True if a GPU is available, and the self.max_num_gpus flag allows it to be used. Returns False
        otherwise (i.e., if there is no GPU available, or self.max_num_gpus==0)
        """
        if self.max_num_gpus == 0:
            return False
        from InnerEye.ML.utils.ml_util import is_gpu_available
        return is_gpu_available()

    @property
    def num_gpus_per_node(self) -> int:
        """
        Computes the number of gpus to use for each node: either the number of gpus available on the device
        or restrict it to max_num_gpu, whichever is smaller. Returns 0 if running on a CPU device.
        """
        import torch
        num_gpus = torch.cuda.device_count() if self.use_gpu else 0
        logging.info(f"Number of available GPUs: {num_gpus}")
        if 0 <= self.max_num_gpus < num_gpus:
            num_gpus = self.max_num_gpus
            logging.info(f"Restricting the number of GPUs to {num_gpus}")
        elif self.max_num_gpus > num_gpus:
            logging.warning(f"You requested max_num_gpus {self.max_num_gpus} but there are only {num_gpus} available.")
        return num_gpus


class DeepLearningConfig(WorkflowParams,
                         DatasetParams,
                         OutputParams,
                         OptimizerParams,
                         TrainerParams,
                         GenericConfig):
    """
    A class that holds all settings that are shared across segmentation models and regression/classification models.
    """
    _model_category: ModelCategory = param.ClassSelector(class_=ModelCategory,
                                                         doc="The high-level model category described by this config.")

    num_dataload_workers: int = param.Integer(2, bounds=(0, None),
                                              doc="The number of data loading workers (processes). When set to 0,"
                                                  "data loading is running in the same process (no process startup "
                                                  "cost, hence good for use in unit testing. However, it "
                                                  "does not give the same result as running with 1 worker process)")
    shuffle: bool = param.Boolean(True, doc="If true, the dataset will be shuffled randomly during training.")
    train_batch_size: int = param.Integer(4, bounds=(0, None),
                                          doc="The number of crops that make up one minibatch during training.")
    use_model_parallel: bool = param.Boolean(False, doc="If true, neural network model is partitioned across all "
                                                        "available GPUs to fit in a large model. It shall not be used "
                                                        "together with data parallel.")
    pin_memory: bool = param.Boolean(True, doc="Value of pin_memory argument to DataLoader")
    restrict_subjects: Optional[str] = \
        param.String(doc="Use at most this number of subjects for train, val, or test set (must be > 0 or None). "
                         "If None, do not modify the train, val, or test sets. If a string of the form 'i,j,k' where "
                         "i, j and k are integers, modify just the corresponding sets (i for train, j for val, k for "
                         "test). If any of i, j or j are missing or are negative, do not modify the corresponding "
                         "set. Thus a value of 20,,5 means limit training set to 20, keep validation set as is, and "
                         "limit test set to 5. If any of i,j,k is '+', discarded members of the other sets are added "
                         "to that set.",
                     allow_None=True)
    _dataset_data_frame: Optional[DataFrame] = \
        param.DataFrame(default=None,
                        doc="The dataframe that contains the dataset for the model. This is usually read from disk "
                            "from dataset.csv")
    avoid_process_spawn_in_data_loaders: bool = \
        param.Boolean(is_windows(), doc="If True, use a data loader logic that avoid spawning new processes at the "
                                        "start of each epoch. This speeds up training on both Windows and Linux, but"
                                        "on Linux, inference is currently disabled as the data loaders hang. "
                                        "If False, use the default data loader logic that starts new processes for "
                                        "each epoch.")
    max_batch_grad_cam: int = param.Integer(default=0, doc="Max number of validation batches for which "
                                                           "to save gradCam images. By default "
                                                           "visualizations are saved for all images "
                                                           "in the validation set")
    label_smoothing_eps: float = param.Number(0.0, bounds=(0.0, 1.0),
                                              doc="Target smoothing value for label smoothing")
    log_to_parent_run: bool = param.Boolean(default=False, doc="If true, hyperdrive child runs will log their metrics"
                                                               "to their parent run.")
    use_imbalanced_sampler_for_training: bool = param.Boolean(default=False,
                                                              doc="If True, use an imbalanced sampler during training.")
    drop_last_batch_in_training: bool = param.Boolean(default=False,
                                                      doc="If True, drop the last incomplete batch during"
                                                          "training. If all batches are complete, no batch gets "
                                                          "dropped. If False, keep all batches.")
    log_summaries_to_files: bool = param.Boolean(
        default=True,
        doc="If True, model summaries are logged to files in logs/model_summaries; "
            "if False, to stdout or driver log")
    mean_teacher_alpha: float = param.Number(bounds=(0, 1), allow_None=True, default=None,
                                             doc="If this value is set, the mean teacher model will be computed. "
                                                 "Currently only supported for scalar models. In this case, we only "
                                                 "report metrics and cross-validation results for "
                                                 "the mean teacher model. Likewise the model used for inference "
                                                 "is the mean teacher model. The student model is only used for "
                                                 "training. Alpha is the momentum term for weight updates of the mean "
                                                 "teacher model. After each training step the mean teacher model "
                                                 "weights are updated using mean_teacher_"
                                                 "weight = alpha * (mean_teacher_weight) "
                                                 " + (1-alpha) * (current_student_weights). ")
    #: Name of the csv file providing information on the dataset to be used.
    dataset_csv: str = param.String(
        DATASET_CSV_FILE_NAME,
        doc="Name of the CSV file providing information on the dataset to be used. "
            "For segmentation models, this file must contain at least the fields: `subject`, `channel`, `filePath`.")

    def __init__(self, **params: Any) -> None:
        self._model_name = type(self).__name__
        # This should be annotated as torch.utils.data.Dataset, but we don't want to import torch here.
        self._datasets_for_training: Optional[Dict[ModelExecutionMode, Any]] = None
        self._datasets_for_inference: Optional[Dict[ModelExecutionMode, Any]] = None
        self.recovery_start_epoch = 0
        super().__init__(throw_if_unknown_param=True, **params)
        logging.info("Creating the default output folder structure.")
        self.create_filesystem(fixed_paths.repository_root_directory())
        # Disable the PL progress bar because all InnerEye models have their own console output
        self.pl_progress_bar_refresh_rate = 0
        self.extra_downloaded_run_id: Optional[Any] = None

    def validate(self) -> None:
        """
        Validates the parameters stored in the present object.
        """
        WorkflowParams.validate(self)
        OptimizerParams.validate(self)
        DatasetParams.validate(self)

    @property
    def model_category(self) -> ModelCategory:
        """
        Gets the high-level model category that this configuration objects represents (segmentation or scalar output).
        """
        return self._model_category

    @property
    def is_segmentation_model(self) -> bool:
        """
        Returns True if the present model configuration belongs to the high-level category ModelCategory.Segmentation.
        """
        return self.model_category == ModelCategory.Segmentation

    @property
    def is_scalar_model(self) -> bool:
        """
        Returns True if the present model configuration belongs to the high-level category ModelCategory.Scalar
        i.e. for Classification or Regression models.
        """
        return self.model_category.is_scalar

    @property
    def compute_grad_cam(self) -> bool:
        return self.max_batch_grad_cam > 0

    @property
    def dataset_data_frame(self) -> Optional[DataFrame]:
        """
        Gets the pandas data frame that the model uses.
        :return:
        """
        return self._dataset_data_frame

    @dataset_data_frame.setter
    def dataset_data_frame(self, data_frame: Optional[DataFrame]) -> None:
        """
        Sets the pandas data frame that the model uses.
        :param data_frame: The data frame to set.
        """
        self._dataset_data_frame = data_frame

    def get_train_epochs(self) -> List[int]:
        """
        Returns the epochs for which training will be performed.
        :return:
        """
        return list(range(self.recovery_start_epoch + 1, self.num_epochs + 1))

    def get_total_number_of_training_epochs(self) -> int:
        """
        Returns the number of epochs for which a model will be trained.
        :return:
        """
        return len(self.get_train_epochs())

    def get_total_number_of_validation_epochs(self) -> int:
        """
        Returns the number of epochs for which a model will be validated.
        :return:
        """
        return self.get_total_number_of_training_epochs()

    @property
    def compute_mean_teacher_model(self) -> bool:
        """
        Returns True if the mean teacher model should be computed.
        """
        return self.mean_teacher_alpha is not None

    def __str__(self) -> str:
        """Returns a string describing the present object, as a list of key: value strings."""
        arguments_str = "\nArguments:\n"
        # Avoid callable params, the bindings that are printed out can be humongous.
        # Avoid dataframes
        skip_params = {name for name, value in self.param.params().items()
                       if isinstance(value, (param.Callable, param.DataFrame))}
        for key, value in self.param.get_param_values():
            if key not in skip_params:
                arguments_str += f"\t{key:40}: {value}\n"
        return arguments_str

    def load_checkpoint_and_modify(self, path_to_checkpoint: Path) -> Dict[str, Any]:
        """
        By default, uses torch.load to read and return the state dict from the checkpoint file, and does no modification
        of the checkpoint file.

        Overloading this function:
        When weights_url or local_weights_path is set, the file downloaded may not be in the exact
        format expected by the model's load_state_dict() - for example, pretrained Imagenet weights for networks
        may have mismatched layer names in different implementations.
        In such cases, you can overload this function to extract the state dict from the checkpoint.

        NOTE: The model checkpoint will be loaded using the torch function load_state_dict() with argument strict=False,
        so extra care needs to be taken to check that the state dict is valid.
        Check the logs for warnings related to missing and unexpected keys.
        See https://pytorch.org/tutorials/beginner/saving_loading_models.html#warmstarting-model-using-parameters
        -from-a-different-model
        for an explanation on why strict=False is useful when loading parameters from other models.
        :param path_to_checkpoint: Path to the checkpoint file.
        :return: Dictionary with model and optimizer state dicts. The dict should have at least the following keys:
        1. Key ModelAndInfo.MODEL_STATE_DICT_KEY and value set to the model state dict.
        2. Key ModelAndInfo.EPOCH_KEY and value set to the checkpoint epoch.
        Other (optional) entries corresponding to keys ModelAndInfo.OPTIMIZER_STATE_DICT_KEY and
        ModelAndInfo.MEAN_TEACHER_STATE_DICT_KEY are also supported.
        """
        return load_checkpoint(path_to_checkpoint=path_to_checkpoint, use_gpu=self.use_gpu)


def load_checkpoint(path_to_checkpoint: Path, use_gpu: bool = True) -> Dict[str, Any]:
    """
    Loads a Torch checkpoint from the given file. If use_gpu==False, map all parameters to the GPU, otherwise
    left the device of all parameters unchanged.
    """
    import torch
    map_location = None if use_gpu else 'cpu'
    checkpoint = torch.load(str(path_to_checkpoint), map_location=map_location)
    return checkpoint<|MERGE_RESOLUTION|>--- conflicted
+++ resolved
@@ -197,22 +197,6 @@
     cross_validation_split_index: int = param.Integer(DEFAULT_CROSS_VALIDATION_SPLIT_INDEX, bounds=(-1, None),
                                                       doc="The index of the cross validation fold this model is "
                                                           "associated with when performing k-fold cross validation")
-<<<<<<< HEAD
-    perform_training_set_inference: bool = \
-        param.Boolean(False,
-                      doc="If True, run full image inference on the training set at the end of training. If False and "
-                          "perform_validation_and_test_set_inference is True (default), only run inference on "
-                          "validation and test set. If both flags are False do not run inference.")
-    perform_validation_and_test_set_inference: bool = \
-        param.Boolean(True,
-                      doc="If True (default), run full image inference on validation and test set after training.")
-    checkpoint_urls: List[str] = param.List(default=[],
-                                            doc="If provided, a set of urls from which checkpoints will be downloaded"
-                                                "and used for training/inference.")
-    local_checkpoint_paths: List[Path] = param.List(default=[], class_=Path,
-                                                    doc="A list of checkpoints paths to use for training/inference, "
-                                                        "when training is running outside Azure.")
-=======
     inference_on_train_set: Optional[bool] = \
         param.Boolean(None,
                       doc="If set, enable/disable full image inference on training set after training.")
@@ -231,14 +215,12 @@
     ensemble_inference_on_test_set: Optional[bool] = \
         param.Boolean(None,
                       doc="If set, enable/disable full image inference on test set after ensemble training.")
-    weights_url: str = param.String(doc="If provided, a url from which weights will be downloaded and used for model "
-                                        "initialization.")
-    local_weights_path: Optional[Path] = param.ClassSelector(class_=Path,
-                                                             default=None,
-                                                             allow_None=True,
-                                                             doc="The path to the weights to use for model "
-                                                                 "initialization, when training outside AzureML.")
->>>>>>> 30d515b5
+    checkpoint_urls: List[str] = param.List(default=[],
+                                            doc="If provided, a set of urls from which checkpoints will be downloaded"
+                                                "and used for training/inference.")
+    local_checkpoint_paths: List[Path] = param.List(default=[], class_=Path,
+                                                    doc="A list of checkpoints paths to use for training/inference, "
+                                                        "when training is running outside Azure.")
     generate_report: bool = param.Boolean(default=True,
                                           doc="If True (default), write a modelling report in HTML format. If False,"
                                               "do not write that report.")
