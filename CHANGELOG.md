# Changelog
All notable changes to this project will be documented in this file.

The format is based on [Keep a Changelog](https://keepachangelog.com/en/1.0.0/),
and this project adheres to [Semantic Versioning](https://semver.org/spec/v2.0.0.html).

For each Pull Request, the affected code parts should be briefly described and added here in the "Upcoming" section.
Once a release is done, the "Upcoming" section becomes the release changelog, and a new empty "Upcoming" should be
created.
 
## Upcoming

### Added 
- Add the ability to train a model on multiple nodes in AzureML. Example: Add `--num_nodes=2` to the commandline 
    arguments to train on 2 nodes ([#385](https://github.com/microsoft/InnerEye-DeepLearning/pull/385))
- Added new parameters to the `score.py` script of `use_dicom` and `result_zip_dicom_name`. If `use_dicom==True` 
    then the input file should be
    a zip of a DICOM series. This will be unzipped and converted to Nifti format before processing. The 
    result will then be converted to a DICOM-RT file, zipped and stored as `result_zip_dicom_name`. 
    ([#366](https://github.com/microsoft/InnerEye-DeepLearning/pull/366)) and ([#407](https://github.com/microsoft/InnerEye-DeepLearning/pull/407))
- Add a github action chat checks if `CHANGELOG.md` has been modified ([#416](https://github.com/microsoft/InnerEye-DeepLearning/pull/416))

### Changed
<<<<<<< HEAD
- Starting an AzureML run now uses the `ScriptRunConfig` object, rather than the deprecated `Estimator` object ([#385](https://github.com/microsoft/InnerEye-DeepLearning/pull/385))
- When registering a model, the name of the Python execution environment is added as a tag. This tag is read when running inference, and the execution environment
    is re-used. ([#385](https://github.com/microsoft/InnerEye-DeepLearning/pull/385)) 
=======
- ([#385](https://github.com/microsoft/InnerEye-DeepLearning/pull/385)) Starting an AzureML run now uses the
`ScriptRunConfig` object, rather than the deprecated `Estimator` object.
- ([#385](https://github.com/microsoft/InnerEye-DeepLearning/pull/385)) When registering a model, the name of the 
Python execution environment is added as a tag. This tag is read when running inference, and the execution environment
is re-used.
- ([#411](https://github.com/microsoft/InnerEye-DeepLearning/pull/411)) Upgraded to PyTorch 1.8.0, PyTorch-Lightning 
1.1.8 and AzureML SDK 1.23.0
>>>>>>> 88188c29

### Fixed

### Removed
- Removed an output file that only contains metadata for a legacy consumer ([#417](https://github.com/microsoft/InnerEye-DeepLearning/pull/417))

### Deprecated

## 0.2 (2021-01-29)

### Added
- ([#323](https://github.com/microsoft/InnerEye-DeepLearning/pull/323)) There are new model configuration fields 
(and hence, commandline options), in particular for controlling PyTorch Lightning (PL) training: 
  - `max_num_gpus` controls how many GPUs are used at most for training (default: all GPUs, value -1).
  - `pl_num_sanity_val_steps` controls the PL trainer flag `num_sanity_val_steps`
  - `pl_deterministic` controls the PL trainer flags `benchmark` and `deterministic`
  - `generate_report` controls if a HTML report will be written (default: True) 
  - `recovery_checkpoint_save_interval` determines how often a checkpoint for training recovery is saved.
- ([#336](https://github.com/microsoft/InnerEye-DeepLearning/pull/336)) New extensions of SegmentationModelBases `HeadAndNeckBase` and `ProstateBase`. 
Use these classes to build your own Head&Neck or Prostate models, by just providing a 
list of foreground classes.
- ([#363](https://github.com/microsoft/InnerEye-DeepLearning/pull/363)) Grouped dataset splits and k-fold cross-validation. This allows, for example, 
training on datasets with multiple images per subject without leaking data from the 
same subject across train/test/validation sets or cross-validation folds. To use this 
functionality, simply provide the name of the CSV grouping column (`group_column`) when creating the `DatasetSplits` object in your model config's `get_model_train_test_dataset_splits()` method. See the `InnerEye.ML.utils.split_dataset.DatasetSplits` class for details.

### Changed

- ([#323](https://github.com/microsoft/InnerEye-DeepLearning/pull/323)) The codebase has undergone a massive 
refactoring, to use PyTorch Lightning as the foundation for all training. As a consequence of that:
  - Training is now using Distributed Data Parallel with synchronized `batchnorm`. The number of GPUs to use can be 
  controlled by a new commandline argument `max_num_gpus`.
  - Several classes, like `ModelTrainingSteps*`, have been removed completely.
  - The final model is now always the one that is written at the end of all training epochs.
  - The old code that options to run full image inference at multiple epochs (i.e., multiple checkpoints), this
  has been removed, alongside the respective commandline options `save_start_epoch`, `save_step_epochs`, 
  `epochs_to_test`, `test_diff_epochs`, `test_step_epochs`, `test_start_epoch`
  - The commandline option `register_model_only_for_epoch` is now called `only_register_model`, and is boolean.
  - All metrics are written to AzureML and Tensorboard in a unified format. A training Dice score for 'bladder' would
  previously be called Train_Dice/bladder, now it is train/Dice/bladder.
  - Due to a different checkpoint format, it is no longer possible to use checkpoints written
  by the previous version of the code.
- The arguments of the `score.py` script changed: `data_root` -> `data_folder`, it no longer assumes a fixed
`data` subfolder. `project_root` -> `model_root`, `test_image_channels` -> `image_files`.
- By default, the visualization of patch sampling for segmentation models will run on only 1 image (down from 5).
This is because patch sampling is expensive to compute, taking 1min per large CT scan.
- ([#336](https://github.com/microsoft/InnerEye-DeepLearning/pull/336)) Renamed `HeadAndNeckBase` to `HeadAndNeckPaper`,
and `ProstateBase` to `ProstatePaper`.

### Fixed
- When registering a model, it now has a consistent folder structured, described [here](docs/deploy_on_aml.md). This
folder structure is present irrespective of using InnerEye as a submodule or not. In particular, exactly 1 Conda
environment will be contained in the model.

### Removed
- The commandline options to control which checkpoint is saved, and which is used for inference, have been removed:
`save_start_epoch`, `save_step_epochs`, `epochs_to_test`, `test_diff_epochs`, `test_step_epochs`, `test_start_epoch`
- Removed blobxfer completely. When downloading a dataset from Azure, we now use AzureML dataset downloading tools.
Please remove the following fields from your settings.yml file: 'datasets_storage_account' and 'datasets_container'. 
- Removed `ProstatePaperBase`.
- Removed ability to perform sub-fold cross validation. The parameters `number_of_cross_validation_splits_per_fold` 
and `cross_validation_sub_fold_split_index` have been removed from ScalarModelBase.

### Deprecated

## 0.1 (2020-11-13)
- This is the baseline release.<|MERGE_RESOLUTION|>--- conflicted
+++ resolved
@@ -21,19 +21,10 @@
 - Add a github action chat checks if `CHANGELOG.md` has been modified ([#416](https://github.com/microsoft/InnerEye-DeepLearning/pull/416))
 
 ### Changed
-<<<<<<< HEAD
 - Starting an AzureML run now uses the `ScriptRunConfig` object, rather than the deprecated `Estimator` object ([#385](https://github.com/microsoft/InnerEye-DeepLearning/pull/385))
 - When registering a model, the name of the Python execution environment is added as a tag. This tag is read when running inference, and the execution environment
     is re-used. ([#385](https://github.com/microsoft/InnerEye-DeepLearning/pull/385)) 
-=======
-- ([#385](https://github.com/microsoft/InnerEye-DeepLearning/pull/385)) Starting an AzureML run now uses the
-`ScriptRunConfig` object, rather than the deprecated `Estimator` object.
-- ([#385](https://github.com/microsoft/InnerEye-DeepLearning/pull/385)) When registering a model, the name of the 
-Python execution environment is added as a tag. This tag is read when running inference, and the execution environment
-is re-used.
-- ([#411](https://github.com/microsoft/InnerEye-DeepLearning/pull/411)) Upgraded to PyTorch 1.8.0, PyTorch-Lightning 
-1.1.8 and AzureML SDK 1.23.0
->>>>>>> 88188c29
+-  Upgraded to PyTorch 1.8.0, PyTorch-Lightning 1.1.8 and AzureML SDK 1.23.0 ([#411](https://github.com/microsoft/InnerEye-DeepLearning/pull/411))
 
 ### Fixed
 
